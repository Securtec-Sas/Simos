--- conflicted
+++ resolved
@@ -323,23 +323,9 @@
                 if self.ui_broadcaster.on_test_ai_model_callback:
                     await self.ui_broadcaster.on_test_ai_model_callback(payload)
             elif message_type == "get_training_status": # Manejar el nuevo tipo de mensaje
-<<<<<<< HEAD
-                if self.ui_broadcaster.on_get_training_status_callback:
-                    await self.ui_broadcaster.on_get_training_status_callback()
-            elif message_type == "get_test_status": # Manejar estado de pruebas
-                if self.ui_broadcaster.on_get_test_status_callback:
-                    await self.ui_broadcaster.on_get_test_status_callback()
-            elif message_type == "start_simulation": # Iniciar simulación
-                await self._handle_start_simulation(payload)
-            elif message_type == "stop_simulation": # Detener simulación
-                await self._handle_stop_simulation(payload)
-            elif message_type == "get_simulation_status": # Estado de simulación
-                await self._handle_get_simulation_status()
-=======
                 if self.ui_broadcaster.get_training_status_callback:
                     status, progress, filepath = self.ui_broadcaster.get_training_status_callback()
                     await self.ui_broadcaster._send_training_status(self.ui_broadcaster.ui_clients.copy().pop() if self.ui_broadcaster.ui_clients else None) # Enviar a un cliente si existe
->>>>>>> a9aaac27
             else:
                 self.logger.warning(f"Tipo de mensaje UI no reconocido: {message_type}")
                 
@@ -425,138 +411,7 @@
         try:
             await self.ui_broadcaster.broadcast_trading_status_change(is_active)
         except Exception as e:
-<<<<<<< HEAD
-            self.logger.error(f"Error procesando cambio de estado de trading: {e}")
-    
-    async def _get_training_status_wrapper(self):
-        """Wrapper asíncrono para obtener el estado de entrenamiento."""
-        try:
-            in_progress, progress, filepath = self.training_handler.get_training_status()
-            await self.ui_broadcaster.broadcast_training_progress(progress, not in_progress, filepath)
-        except Exception as e:
-            self.logger.error(f"Error obteniendo estado de entrenamiento: {e}")
-    
-    async def _get_test_status_wrapper(self):
-        """Wrapper asíncrono para obtener el estado de pruebas."""
-        try:
-            in_progress, progress, filepath = self.training_handler.get_testing_status()
-            await self.ui_broadcaster.broadcast_test_progress(progress, not in_progress, filepath)
-        except Exception as e:
-            self.logger.error(f"Error obteniendo estado de pruebas: {e}")
-    
-    async def _handle_start_simulation(self, payload: Dict):
-        """Maneja la solicitud de inicio de simulación."""
-        try:
-            self.logger.info("Solicitud de inicio de simulación recibida desde UI")
-            
-            # Extraer configuración
-            mode_str = payload.get('mode', 'local')
-            config = payload.get('config', {})
-            
-            # Convertir string a enum
-            if mode_str == 'sebo_sandbox':
-                mode = SimulationMode.SEBO_SANDBOX
-            else:
-                mode = SimulationMode.LOCAL
-            
-            # Iniciar simulación
-            result = await self.advanced_simulation_engine.start_simulation(mode, config)
-            
-            # Notificar resultado a UI
-            await self.ui_broadcaster.broadcast_message({
-                'type': 'simulation_start_result',
-                'payload': result
-            })
-            
-            if result['success']:
-                # Configurar procesamiento de oportunidades si está en modo local
-                if mode == SimulationMode.LOCAL:
-                    await self._setup_simulation_opportunity_processing()
-            
-        except Exception as e:
-            self.logger.error(f"Error iniciando simulación: {e}")
-            await self.ui_broadcaster.broadcast_message({
-                'type': 'simulation_start_result',
-                'payload': {
-                    'success': False,
-                    'message': f'Error iniciando simulación: {e}'
-                }
-            })
-    
-    async def _handle_stop_simulation(self, payload: Dict):
-        """Maneja la solicitud de detención de simulación."""
-        try:
-            self.logger.info("Solicitud de detención de simulación recibida desde UI")
-            
-            result = await self.advanced_simulation_engine.stop_simulation()
-            
-            # Notificar resultado a UI
-            await self.ui_broadcaster.broadcast_message({
-                'type': 'simulation_stop_result',
-                'payload': result
-            })
-            
-        except Exception as e:
-            self.logger.error(f"Error deteniendo simulación: {e}")
-            await self.ui_broadcaster.broadcast_message({
-                'type': 'simulation_stop_result',
-                'payload': {
-                    'success': False,
-                    'message': f'Error deteniendo simulación: {e}'
-                }
-            })
-    
-    async def _handle_get_simulation_status(self):
-        """Maneja la solicitud de estado de simulación."""
-        try:
-            status = self.advanced_simulation_engine.get_simulation_status()
-            summary = await self.advanced_simulation_engine.get_simulation_summary()
-            
-            # Combinar estado y resumen
-            combined_status = {**status, **summary}
-            
-            await self.ui_broadcaster.broadcast_message({
-                'type': 'simulation_status',
-                'payload': combined_status
-            })
-            
-        except Exception as e:
-            self.logger.error(f"Error obteniendo estado de simulación: {e}")
-            await self.ui_broadcaster.broadcast_message({
-                'type': 'simulation_status',
-                'payload': {
-                    'error': str(e),
-                    'is_running': False
-                }
-            })
-    
-    async def _setup_simulation_opportunity_processing(self):
-        """Configura el procesamiento de oportunidades para simulación local."""
-        try:
-            # Conectar el procesamiento de datos del top 20 con la simulación
-            original_callback = self.sebo_connector.on_top20_data_callback
-            
-            async def simulation_top20_callback(data):
-                # Llamar al callback original
-                if original_callback:
-                    await original_callback(data)
-                
-                # Procesar oportunidades para simulación
-                if self.advanced_simulation_engine.is_simulation_running:
-                    for opportunity in data[:3]:  # Procesar solo las primeras 3 oportunidades
-                        try:
-                            await self.advanced_simulation_engine.process_arbitrage_opportunity(opportunity)
-                        except Exception as e:
-                            self.logger.error(f"Error procesando oportunidad en simulación: {e}")
-            
-            # Reemplazar el callback
-            self.sebo_connector.set_top20_data_callback(simulation_top20_callback)
-            
-        except Exception as e:
-            self.logger.error(f"Error configurando procesamiento de oportunidades para simulación: {e}")
-=======
             self.logger.error(f"Error en _on_trading_status_change: {e}")
->>>>>>> a9aaac27
 
 
 # Entry point
