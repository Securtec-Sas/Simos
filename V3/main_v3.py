# Simos/V3/main_v3.py

import asyncio
import logging
import signal
import sys
from typing import Dict, Any
from flask import Flask

# Importar módulos de V3
from config_v3 import LOG_LEVEL, LOG_FILE_PATH
from utils import setup_logging
from sebo_connector import SeboConnector
from ui_broadcaster import UIBroadcaster
from exchange_manager import ExchangeManager
from data_persistence import DataPersistence
from trading_logic import TradingLogic
from ai_model import ArbitrageAIModel
from simulation_engine import SimulationEngine
from api_v3_routes import APIv3Routes
from socket_optimizer import SocketOptimizer
from training_handler import TrainingHandler # Importar TrainingHandler

class CryptoArbitrageV3:
    """Aplicación principal de arbitraje de criptomonedas V3."""
    
    def __init__(self):
        # Configurar logging
        self.logger = setup_logging(LOG_LEVEL, LOG_FILE_PATH)
        self.logger.info("Iniciando Crypto Arbitrage V3")
        
        # Inicializar Flask app para API v3
        self.flask_app = Flask(__name__)
        
        # Inicializar componentes
        self.sebo_connector = SeboConnector()
        self.ui_broadcaster = UIBroadcaster()
        self.exchange_manager = ExchangeManager()
        self.data_persistence = DataPersistence()
        self.ai_model = ArbitrageAIModel()
        self.trading_logic = TradingLogic(self.exchange_manager, self.data_persistence, self.ai_model)
        self.simulation_engine = SimulationEngine(self.ai_model, self.data_persistence)
        self.training_handler = TrainingHandler(self.sebo_connector, self.ai_model, self.data_persistence, self.ui_broadcaster) # Inicializar TrainingHandler
        
        # Inicializar API v3
        self.api_v3 = APIv3Routes(
            self.flask_app, 
            self.sebo_connector, 
            self.ai_model, 
            self.data_persistence,
            self.ui_broadcaster
        )
        
        # Inicializar optimizador de socket
        self.socket_optimizer = SocketOptimizer(
            self.ui_broadcaster,
            self.sebo_connector,
            self.data_persistence
        )
        
        # Estado de la aplicación
        self.is_running = False
        self.shutdown_event = asyncio.Event()
        
        # Configurar callbacks
        self._setup_callbacks()
    
    def _setup_callbacks(self):
        """Configura los callbacks entre componentes."""
        
        # Callbacks de SeboConnector
        self.sebo_connector.set_balances_update_callback(self._on_balances_update)
        self.sebo_connector.set_top20_data_callback(self._on_top20_data)
        
        # Callbacks de UIBroadcaster
        self.ui_broadcaster.set_trading_start_callback(self._on_trading_start_request)
        self.ui_broadcaster.set_trading_stop_callback(self._on_trading_stop_request)
        self.ui_broadcaster.set_ui_message_callback(self._on_ui_message)
        self.ui_broadcaster.set_get_ai_model_details_callback(self._on_get_ai_model_details_request)
<<<<<<< HEAD
        self.ui_broadcaster.set_get_latest_balance_callback(self.data_persistence.load_balance_cache)
=======
        self.ui_broadcaster.set_get_latest_balance_callback(self.data_persistence.get_balance_cache)
>>>>>>> c177d7de
        self.ui_broadcaster.set_train_ai_model_callback(self.training_handler.start_training) # Configurar callback para entrenamiento
        self.ui_broadcaster.set_get_training_status_callback(self.training_handler.get_training_status) # Nuevo: callback para obtener estado de entrenamiento
        
        # Callbacks de TradingLogic
        self.trading_logic.set_operation_complete_callback(self._on_operation_complete)
        self.trading_logic.set_trading_status_change_callback(self._on_trading_status_change)
    
    async def initialize(self):
        """Inicializa todos los componentes."""
        try:
            self.logger.info("Inicializando componentes...")
            
            # Inicializar en orden de dependencias
            await self.sebo_connector.initialize()
            await self.exchange_manager.initialize()
            await self.trading_logic.initialize()
            
            # Iniciar servidor UI
            await self.ui_broadcaster.start_server()
            
            # Iniciar optimizador de socket
            await self.socket_optimizer.start()
            
            self.logger.info("Todos los componentes inicializados correctamente")
            
        except Exception as e:
            self.logger.error(f"Error inicializando componentes: {e}")
            raise
    
    async def start(self):
        """Inicia la aplicación."""
        try:
            self.is_running = True
            self.logger.info("Iniciando Crypto Arbitrage V3...")
            
            # Conectar a Sebo
            connected = await self.sebo_connector.connect_to_sebo()
            if not connected:
                self.logger.error("No se pudo conectar a Sebo")
                return False
            
            self.logger.info("V3 iniciado correctamente")
            
            # Configurar manejo de señales para shutdown graceful
            self._setup_signal_handlers()
            
            return True
            
        except Exception as e:
            self.logger.error(f"Error iniciando V3: {e}")
            return False
    
    async def run(self):
        """Ejecuta el bucle principal de la aplicación."""
        try:
            self.logger.info("Ejecutando bucle principal...")
            
            # Crear tareas principales
            tasks = [
                asyncio.create_task(self.sebo_connector.wait_for_connection()),
                asyncio.create_task(self._monitor_system_health()),
                asyncio.create_task(self._wait_for_shutdown())
            ]
            
            # Ejecutar hasta que se reciba señal de shutdown
            await asyncio.gather(*tasks, return_exceptions=True)
            
        except Exception as e:
            self.logger.error(f"Error en bucle principal: {e}")
        finally:
            await self.shutdown()
    
    async def shutdown(self):
        """Realiza un shutdown graceful de la aplicación."""
        if not self.is_running:
            return
        
        self.logger.info("Iniciando shutdown de V3...")
        self.is_running = False
        
        try:
            # Detener trading si está activo
            if self.trading_logic.is_trading_active:
                await self.trading_logic.stop_trading()
            
            # Cerrar componentes en orden inverso
            await self.ui_broadcaster.stop_server()
            await self.socket_optimizer.stop()
            await self.sebo_connector.disconnect_from_sebo()
            await self.trading_logic.cleanup()
            await self.exchange_manager.cleanup()
            await self.sebo_connector.cleanup()
            
            self.logger.info("Shutdown completado")
            
        except Exception as e:
            self.logger.error(f"Error durante shutdown: {e}")
    
    def _setup_signal_handlers(self):
        """Configura los manejadores de señales para shutdown graceful."""
        def signal_handler(signum, frame):
            self.logger.info(f"Señal recibida: {signum}")
            self.shutdown_event.set()
        
        signal.signal(signal.SIGINT, signal_handler)
        signal.signal(signal.SIGTERM, signal_handler)
    
    async def _wait_for_shutdown(self):
        """Espera la señal de shutdown."""
        await self.shutdown_event.wait()
        self.logger.info("Señal de shutdown recibida")
    
    async def _monitor_system_health(self):
        """Monitorea la salud del sistema."""
        while self.is_running:
            try:
                # Verificar conexiones
                if not self.sebo_connector.is_connected:
                    self.logger.warning("Conexión con Sebo perdida, intentando reconectar...")
                    await self.sebo_connector.connect_to_sebo()
                
                # Verificar estado de exchanges
                active_exchanges = self.exchange_manager.get_active_exchanges()
                self.logger.debug(f"Exchanges activos: {len(active_exchanges)}")
                
                # Enviar estadísticas a UI
                stats = await self.data_persistence.get_operation_statistics()
                await self.ui_broadcaster.broadcast_message({
                    "type": "system_health",
                    "payload": {
                        "sebo_connected": self.sebo_connector.is_connected,
                        "ui_clients": self.ui_broadcaster.get_connected_clients_count(),
                        "active_exchanges": len(active_exchanges),
                        "trading_active": self.trading_logic.is_trading_active,
                        "operation_stats": stats
                    }
                })
                
                await asyncio.sleep(30)  # Verificar cada 30 segundos
                
            except Exception as e:
                self.logger.error(f"Error en monitoreo de salud: {e}")
                await asyncio.sleep(60)  # Esperar más tiempo si hay error
    
    # Callbacks de eventos
    
    async def _on_balances_update(self, data: Dict):
        """Maneja actualizaciones de balance de Sebo."""
        try:
            # Retransmitir a UI
            await self.ui_broadcaster.broadcast_balance_update(data)
            
            # Guardar en cache
            await self.data_persistence.save_balance_cache(data)
            
        except Exception as e:
            self.logger.error(f"Error procesando balance update: {e}")
    
    async def _on_top20_data(self, data: list):
        """Maneja datos del top 20 de Sebo."""
        try:
            # Retransmitir a UI
            await self.ui_broadcaster.broadcast_top20_data(data)
            
        except Exception as e:
            self.logger.error(f"Error procesando top 20 data: {e}")
    
    async def _on_get_ai_model_details_request(self):
        """Maneja la solicitud de detalles del modelo de IA desde la UI."""
        try:
            self.logger.info("Solicitud de detalles del modelo de IA recibida desde UI")
            model_info = self.ai_model.get_model_info()
            
            await self.ui_broadcaster.broadcast_message({
                "type": "ai_model_details",
                "payload": model_info
            })
            
        except Exception as e:
            self.logger.error(f"Error obteniendo detalles del modelo de IA: {e}")
            await self.ui_broadcaster.broadcast_log_message(
                "ERROR", f"Error obteniendo detalles del modelo: {e}"
            )
    
    async def _on_trading_start_request(self, payload: Dict):
        """Maneja solicitud de inicio de trading desde UI."""
        try:
            self.logger.info("Solicitud de inicio de trading recibida desde UI")
            
            # Extraer configuración si se proporciona
            config = payload.get("config", {})
            
            await self.trading_logic.start_trading(config)
            
        except Exception as e:
            self.logger.error(f"Error iniciando trading: {e}")
            await self.ui_broadcaster.broadcast_log_message(
                "ERROR", f"Error iniciando trading: {e}"
            )
    
    async def _on_trading_stop_request(self, payload: Dict):
        """Maneja solicitud de detención de trading desde UI."""
        try:
            self.logger.info("Solicitud de detención de trading recibida desde UI")
            
            await self.trading_logic.stop_trading()
            
        except Exception as e:
            self.logger.error(f"Error deteniendo trading: {e}")
            await self.ui_broadcaster.broadcast_log_message(
                "ERROR", f"Error deteniendo trading: {e}"
            )
    
    async def _on_ui_message(self, message_type: str, payload: Dict):
        """Maneja mensajes genéricos de la UI."""
        try:
            self.logger.debug(f"Mensaje UI recibido: {message_type}")
            
            if message_type == "get_system_status":
                await self._send_system_status()
            elif message_type == "get_trading_stats":
                await self._send_trading_stats()
            elif message_type == "export_data":
                await self._handle_data_export(payload)
            elif message_type == "start_ai_training": # Manejar el nuevo tipo de mensaje
                if self.ui_broadcaster.on_train_ai_model_callback:
                    await self.ui_broadcaster.on_train_ai_model_callback(payload)
            elif message_type == "get_training_status": # Manejar el nuevo tipo de mensaje
                if self.ui_broadcaster.on_get_training_status_callback:
                    in_progress, progress, filepath = self.ui_broadcaster.on_get_training_status_callback()
                    await self.ui_broadcaster.broadcast_training_progress(progress, not in_progress, filepath)
            else:
                self.logger.warning(f"Tipo de mensaje UI no reconocido: {message_type}")
                
        except Exception as e:
            self.logger.error(f"Error procesando mensaje UI: {e}")
    
    async def _send_system_status(self):
        """Envía el estado del sistema a la UI."""
        try:
            status = {
                "sebo_connected": self.sebo_connector.is_connected,
                "ui_clients": self.ui_broadcaster.get_connected_clients_count(),
                "active_exchanges": self.exchange_manager.get_active_exchanges(),
                "trading_active": self.trading_logic.is_trading_active,
                "current_operation": self.trading_logic.get_current_operation()
            }
            
            await self.ui_broadcaster.broadcast_message({
                "type": "system_status",
                "payload": status
            })
            
        except Exception as e:
            self.logger.error(f"Error enviando estado del sistema: {e}")
    
    async def _send_trading_stats(self):
        """Envía las estadísticas de trading a la UI."""
        try:
            stats = self.trading_logic.get_trading_stats()
            operation_stats = await self.data_persistence.get_operation_statistics()
            
            combined_stats = {**stats, **operation_stats}
            
            await self.ui_broadcaster.broadcast_message({
                "type": "trading_stats",
                "payload": combined_stats
            })
            
        except Exception as e:
            self.logger.error(f"Error enviando estadísticas de trading: {e}")
    
    async def _handle_data_export(self, payload: Dict):
        """Maneja solicitudes de exportación de datos."""
        try:
            export_type = payload.get("type", "operations")
            export_path = payload.get("path", f"export_{export_type}.csv")
            
            success = await self.data_persistence.export_data(export_path, export_type)
            
            await self.ui_broadcaster.broadcast_message({
                "type": "data_export_result",
                "payload": {
                    "success": success,
                    "export_type": export_type,
                    "export_path": export_path if success else None
                }
            })
            
        except Exception as e:
            self.logger.error(f"Error exportando datos: {e}")
    
    async def _on_operation_complete(self, operation_result: Dict):
        """Maneja la finalización de una operación."""
        try:
            # Actualizar estadísticas en UI
            self.ui_broadcaster.update_trading_stats(operation_result)
            
            # Notificar al optimizador de socket para actualizar balance
            await self.socket_optimizer.on_operation_completed(operation_result)
            
            # Log de la operación
            symbol = operation_result.get("symbol", "N/A")
            decision = operation_result.get("decision_outcome", "N/A")
            profit = operation_result.get("net_profit_usdt", 0)
            
            self.logger.info(f"Operación completada: {symbol} | {decision} | Profit: {profit:.4f} USDT")
            
        except Exception as e:
            self.logger.error(f"Error procesando operación completada: {e}")
    
    async def _on_trading_status_change(self, is_active: bool):
        """Maneja cambios en el estado del trading."""
        try:
            status = "ACTIVO" if is_active else "INACTIVO"
            self.logger.info(f"Estado de trading cambiado: {status}")
            
            # Notificar a UI
            await self.ui_broadcaster.broadcast_trading_status_change(is_active)
            
        except Exception as e:
            self.logger.error(f"Error procesando cambio de estado de trading: {e}")

async def main():
    """Función principal."""
    app = None
    try:
        # Crear aplicación
        app = CryptoArbitrageV3()
        
        # Inicializar
        await app.initialize()
        
        # Iniciar
        started = await app.start()
        if not started:
            print("Error: No se pudo iniciar la aplicación")
            return 1
        
        # Ejecutar
        await app.run()
        
        return 0
        
    except KeyboardInterrupt:
        print("\nInterrupción recibida, cerrando aplicación...")
        return 0
    except Exception as e:
        print(f"Error fatal: {e}")
        return 1
    finally:
        if app:
            await app.shutdown()

if __name__ == "__main__":
    sys.exit(asyncio.run(main()))

<|MERGE_RESOLUTION|>--- conflicted
+++ resolved
@@ -77,11 +77,7 @@
         self.ui_broadcaster.set_trading_stop_callback(self._on_trading_stop_request)
         self.ui_broadcaster.set_ui_message_callback(self._on_ui_message)
         self.ui_broadcaster.set_get_ai_model_details_callback(self._on_get_ai_model_details_request)
-<<<<<<< HEAD
         self.ui_broadcaster.set_get_latest_balance_callback(self.data_persistence.load_balance_cache)
-=======
-        self.ui_broadcaster.set_get_latest_balance_callback(self.data_persistence.get_balance_cache)
->>>>>>> c177d7de
         self.ui_broadcaster.set_train_ai_model_callback(self.training_handler.start_training) # Configurar callback para entrenamiento
         self.ui_broadcaster.set_get_training_status_callback(self.training_handler.get_training_status) # Nuevo: callback para obtener estado de entrenamiento
         
