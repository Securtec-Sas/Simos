--- conflicted
+++ resolved
@@ -183,10 +183,6 @@
             ai_decision = self.ai_model.predict(ai_input_data)
             ai_input_data["ai_decision"] = ai_decision
             
-<<<<<<< HEAD
-            
-=======
->>>>>>> 9af6a003
             self.logger.info(f"Decisión IA para {symbol}: {ai_decision['should_execute']} (confianza: {ai_decision['confidence']:.3f})")
             
             # Ejecutar operación si es rentable
