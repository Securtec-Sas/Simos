--- conflicted
+++ resolved
@@ -6,10 +6,7 @@
 const { addExchangesSymbols } = require('../controllers/dbCotroller');
 // const {analyzeSymbols} = require('../controllers/analizerController'); // Comentada para usar el objeto completo
 const analizerController = require('../controllers/analizerController');     // Usar el objeto completo
-<<<<<<< HEAD
 const symbolController = require('../controllers/symbolController'); // Importar controlador de símbolos
-=======
->>>>>>> 83f86e76
 
 // ...otras rutas...
 
