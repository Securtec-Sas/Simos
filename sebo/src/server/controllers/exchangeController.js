--- conflicted
+++ resolved
@@ -355,7 +355,6 @@
 
 const getLowestFeeNetwork = async (id_sell, id_buy, symbol) => {
   try {
-<<<<<<< HEAD
     // 1. Inicializar los exchanges
     const sellExchange = initializeExchange(id_sell);
     const buyExchange = initializeExchange(id_buy);
@@ -369,12 +368,10 @@
     await Promise.all([
       sellExchange.loadMarkets(),
       buyExchange.loadMarkets()
-=======
     // 1. Obtener las redes de ambos exchanges usando getSymbolNetworks
     const [sellNetworksList, buyNetworksList] = await Promise.all([
       getSymbolNetworks(id_sell, symbol),
       getSymbolNetworks(id_buy, symbol)
->>>>>>> 9c39e6ea
     ]);
 
     if (sellNetworksList.length === 0 || buyNetworksList.length === 0) {
