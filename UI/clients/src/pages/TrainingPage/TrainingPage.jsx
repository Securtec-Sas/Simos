import React, { useState, useEffect } from 'react';
import TrainingVisualization from './TrainingVisualization.jsx';
import './TrainingPage.css';

const TrainingPage = ({ sendV3Command, v3Data }) => {
  const [activeSection, setActiveSection] = useState('data-creation');
  const [symbols, setSymbols] = useState([]);
  const [formData, setFormData] = useState({
    fecha: '',
    operaciones: '',
    cantidadSimbolos: '',
    listaSimbolos: [],
    intervalo: '5m',
    symbolSelectionType: 'cantidad' // 'cantidad' o 'lista'
  });
  const [csvData, setCsvData] = useState(null);
  const [trainingStatus, setTrainingStatus] = useState('idle'); // idle, training, completed
  const [trainingProgress, setTrainingProgress] = useState(0);
  const [testResults, setTestResults] = useState(null);
  const [simulationResults, setSimulationResults] = useState(null);

  // Obtener símbolos de Sebo
  useEffect(() => {
    const fetchSymbols = async () => {
      try {
        const response = await fetch('/api/symbol/symbols');
        const data = await response.json();
        setSymbols(data);
      } catch (error) {
        console.error('Error obteniendo símbolos:', error);
      }
    };
    fetchSymbols();
  }, []);

  // Solicitar estado de entrenamiento a V3 al cargar la página
  useEffect(() => {
    sendV3Command({
      type: 'get_training_status',
      payload: {}
    });
  }, [sendV3Command]);

  // Calcular operaciones posibles basado en fecha e intervalo
  const calculatePossibleOperations = () => {
    if (!formData.fecha || !formData.intervalo) return 0;
    
    const selectedDate = new Date(formData.fecha);
    const currentDate = new Date();
    const diffTime = Math.abs(currentDate - selectedDate);
    const diffDays = Math.ceil(diffTime / (1000 * 60 * 60 * 24));
    
    // Convertir intervalo a minutos
    const intervalMinutes = {
      '5m': 5,
      '10m': 10,
      '15m': 15,
      '30m': 30,
      '1h': 60,
      '2h': 120,
      '3h': 180,
      '4h': 240,
      '6h': 360,
      '12h': 720,
      '1d': 1440
    };
    
    const minutes = intervalMinutes[formData.intervalo] || 5;
    const operationsPerDay = (24 * 60) / minutes;
    const totalOperations = Math.floor(operationsPerDay * diffDays);
    
    return totalOperations;
  };

  const handleInputChange = (e) => {
    const { name, value } = e.target;
    setFormData(prev => ({
      ...prev,
      [name]: value
    }));
  };

  const handleSymbolSelectionChange = (symbolId) => {
    setFormData(prev => ({
      ...prev,
      listaSimbolos: prev.listaSimbolos.includes(symbolId)
        ? prev.listaSimbolos.filter(id => id !== symbolId)
        : [...prev.listaSimbolos, symbolId]
    }));
  };

  const handleCreateCSV = async () => {
    try {
      const payload = {
        fecha: formData.fecha,
        operaciones: formData.operaciones || calculatePossibleOperations(),
        cantidadSimbolos: formData.symbolSelectionType === 'cantidad' ? parseInt(formData.cantidadSimbolos) : null,
        listaSimbolos: formData.symbolSelectionType === 'lista' ? formData.listaSimbolos : [],
        intervalo: formData.intervalo
      };

      const response = await fetch('http://localhost:3031/api/trading/create-training-csv', {
        method: 'POST',
        headers: {
          'Content-Type': 'application/json'
        },
        body: JSON.stringify(payload)
      });

      const result = await response.json();
      
      if (result.status === 'success') {
        setCsvData(result.data);
        alert('CSV de entrenamiento creado exitosamente');
      } else {
        alert(`Error: ${result.message}`);
      }
    } catch (error) {
      console.error('Error creando CSV:', error);
      alert('Error creando CSV de entrenamiento');
    }
  };

  const handleStartTraining = async () => {
    if (!csvData) {
      alert('Primero debe crear un CSV de datos');
      return;
    }

    try {
      setTrainingStatus('training');
      setTrainingProgress(0);

      // Enviar la ruta del archivo CSV a V3 a través de un comando de socket
      sendV3Command({
<<<<<<< HEAD
        type: 'start_training',
=======
        type: 'start_ai_training',
>>>>>>> c177d7de
        payload: { filepath: csvData.filepath }
      });
      
      console.log('Entrenamiento iniciado (vía socket)');

    } catch (error) {
      console.error('Error iniciando entrenamiento:', error);
      setTrainingStatus('idle');
      alert('Error iniciando entrenamiento');
    }
  };

  const handleRunTests = async (testCsvFile) => {
    try {
      const formData = new FormData();
      formData.append('testCsv', testCsvFile);

      const response = await fetch('/api/v3/run-tests', {
        method: 'POST',
        body: formData
      });

      const result = await response.json();
      
      if (result.status === 'success') {
        setTestResults(result.data);
      } else {
        alert(`Error: ${result.message}`);
      }
    } catch (error) {
      console.error('Error ejecutando pruebas:', error);
      alert('Error ejecutando pruebas');
    }
  };

  const handleStartSimulation = async () => {
    try {
      const simulationConfig = {
        duration_days: parseInt(document.getElementById('simulationDays').value),
        initial_balance: parseFloat(document.getElementById('initialBalance').value),
        symbols: ['BTC/USDT', 'ETH/USDT', 'BNB/USDT'], // Símbolos por defecto
        interval: document.getElementById('simulationInterval').value,
        risk_tolerance: document.getElementById('riskTolerance').value
      };

      const response = await fetch('/api/v3/start-simulation', {
        method: 'POST',
        headers: {
          'Content-Type': 'application/json'
        },
        body: JSON.stringify(simulationConfig)
      });

      const result = await response.json();
      
      if (result.status === 'success') {
        console.log('Simulación iniciada');
      } else {
        alert(`Error: ${result.message}`);
      }
    } catch (error) {
      console.error('Error iniciando simulación:', error);
      alert('Error iniciando simulación');
    }
  };

  // Escuchar actualizaciones de entrenamiento vía WebSocket
  useEffect(() => {
    if (v3Data) {
      if (v3Data.type === 'training_progress') {
        setTrainingProgress(v3Data.payload.progress);
        if (v3Data.payload.completed) {
          setTrainingStatus('completed');
        } else {
          setTrainingStatus('training');
        }
      } else if (v3Data.type === 'training_complete') {
        setTrainingStatus('completed');
        setTrainingProgress(100);
        alert('Entrenamiento completado!');
      } else if (v3Data.type === 'training_error') {
        setTrainingStatus('idle');
        setTrainingProgress(0);
        alert(`Error en entrenamiento: ${v3Data.payload.message}`);
      } else if (v3Data.type === 'training_status') { // Nuevo tipo de mensaje para el estado inicial
        setTrainingStatus(v3Data.payload.status);
        setTrainingProgress(v3Data.payload.progress);
        if (v3Data.payload.filepath) {
          setCsvData({ filepath: v3Data.payload.filepath }); // Restaurar csvData si hay un entrenamiento en curso
        }
      }
      
      if (v3Data.type === 'simulation_complete') {
        setSimulationResults(v3Data.payload.results);
      }
    }
  }, [v3Data]);

  const possibleOperations = calculatePossibleOperations();

  return (
    <div className="training-page">
      <h1>Entrenamiento de Modelo de IA</h1>
      
      <div className="training-sections">
        <div className="section-tabs">
          <button 
            className={activeSection === 'data-creation' ? 'active' : ''}
            onClick={() => setActiveSection('data-creation')}
          >
            Creación de Datos
          </button>
          <button 
            className={activeSection === 'training' ? 'active' : ''}
            onClick={() => setActiveSection('training')}
          >
            Entrenamiento
          </button>
          <button 
            className={activeSection === 'testing' ? 'active' : ''}
            onClick={() => setActiveSection('testing')}
          >
            Pruebas
          </button>
          <button 
            className={activeSection === 'simulation' ? 'active' : ''}
            onClick={() => setActiveSection('simulation')}
          >
            Simulación
          </button>
        </div>

        {activeSection === 'data-creation' && (
          <div className="data-creation-section">
            <h2>Crear CSV de Datos para Entrenamiento</h2>
            
            <div className="form-group">
              <label htmlFor="fecha">Fecha (anterior a la actual):</label>
              <input
                type="date"
                id="fecha"
                name="fecha"
                value={formData.fecha}
                onChange={handleInputChange}
                max={new Date().toISOString().split('T')[0]}
                required
              />
            </div>

            <div className="form-group">
              <label htmlFor="operaciones">Número de operaciones:</label>
              <input
                type="number"
                id="operaciones"
                name="operaciones"
                value={formData.operaciones}
                onChange={handleInputChange}
                placeholder={`Calculado automáticamente: ${possibleOperations}`}
              />
              <small>Operaciones completas (transferencia → compra → transferencia → venta → transferencia)</small>
              {possibleOperations > 0 && (
                <div className="calculated-operations">
                  Operaciones posibles en el período: {possibleOperations}
                </div>
              )}
            </div>

            <div className="form-group">
              <label>Selección de símbolos:</label>
              <div className="symbol-selection">
                <label>
                  <input
                    type="radio"
                    name="symbolSelectionType"
                    value="cantidad"
                    checked={formData.symbolSelectionType === 'cantidad'}
                    onChange={handleInputChange}
                  />
                  Cantidad de símbolos
                </label>
                <label>
                  <input
                    type="radio"
                    name="symbolSelectionType"
                    value="lista"
                    checked={formData.symbolSelectionType === 'lista'}
                    onChange={handleInputChange}
                  />
                  Lista específica de símbolos
                </label>
              </div>
            </div>

            {formData.symbolSelectionType === 'cantidad' && (
              <div className="form-group">
                <label htmlFor="cantidadSimbolos">Cantidad de símbolos:</label>
                <input
                  type="number"
                  id="cantidadSimbolos"
                  name="cantidadSimbolos"
                  value={formData.cantidadSimbolos}
                  onChange={handleInputChange}
                  min="1"
                  max="50"
                />
              </div>
            )}

            {formData.symbolSelectionType === 'lista' && (
              <div className="form-group">
                <label>Seleccionar símbolos:</label>
                <div className="symbols-list">
                  {symbols.map(symbol => (
                    <label key={symbol.id} className="symbol-checkbox">
                      <input
                        type="checkbox"
                        checked={formData.listaSimbolos.includes(symbol.id)}
                        onChange={() => handleSymbolSelectionChange(symbol.id)}
                      />
                      {symbol.name}
                    </label>
                  ))}
                </div>
              </div>
            )}

            <div className="form-group">
              <label htmlFor="intervalo">Intervalo de tiempo:</label>
              <select
                id="intervalo"
                name="intervalo"
                value={formData.intervalo}
                onChange={handleInputChange}
              >
                <option value="5m">5 minutos</option>
                <option value="10m">10 minutos</option>
                <option value="15m">15 minutos</option>
                <option value="30m">30 minutos</option>
                <option value="1h">1 hora</option>
                <option value="2h">2 horas</option>
                <option value="3h">3 horas</option>
                <option value="4h">4 horas</option>
                <option value="6h">6 horas</option>
                <option value="12h">12 horas</option>
                <option value="1d">1 día</option>
              </select>
            </div>

            <button 
              className="create-csv-btn"
              onClick={handleCreateCSV}
              disabled={!formData.fecha}
            >
              Crear CSV de Entrenamiento
            </button>

            {csvData && (
              <div className="csv-status">
                <h3>CSV Creado Exitosamente</h3>
                <p>Registros: {csvData.records}</p>
                <p>Archivo: {csvData.filename}</p>
              </div>
            )}
          </div>
        )}

        {activeSection === 'training' && (
          <div className="training-section">
            <h2>Entrenamiento del Modelo</h2>
            
            {!csvData && (
              <div className="warning">
                <p>Primero debe crear un CSV de datos en la sección "Creación de Datos"</p>
              </div>
            )}

            {csvData && (
              <div className="training-controls">
                <button 
                  className="start-training-btn"
                  onClick={handleStartTraining}
                  disabled={trainingStatus === 'training'}
                >
                  {trainingStatus === 'training' ? 'Entrenando...' : 'Iniciar Entrenamiento'}
                </button>

                {trainingStatus === 'training' && (
                  <div className="training-progress">
                    <div className="progress-bar">
                      <div 
                        className="progress-fill"
                        style={{ width: `${trainingProgress}%` }}
                      ></div>
                    </div>
                    <p>Progreso: {trainingProgress}%</p>
                  </div>
                )}

                <TrainingVisualization
                  trainingStatus={trainingStatus}
                  trainingProgress={trainingProgress}
                  trainingData={v3Data}
                />
              </div>
            )}
          </div>
        )}

        {activeSection === 'testing' && (
          <div className="testing-section">
            <h2>Pruebas del Modelo</h2>
            
            <div className="test-upload">
              <label htmlFor="testCsv">Cargar CSV de pruebas (diferente al de entrenamiento):</label>
              <input
                type="file"
                id="testCsv"
                accept=".csv"
                onChange={(e) => {
                  if (e.target.files[0]) {
                    handleRunTests(e.target.files[0]);
                  }
                }}
              />
              <small>El archivo debe tener el mismo formato que el CSV de entrenamiento</small>
            </div>

            {testResults && (
              <div className="test-results">
                <h3>Resultados de las Pruebas</h3>
                <div className="results-grid">
                  <div className="result-item">
                    <label>Precisión:</label>
                    <span className="metric-value accuracy">{testResults.accuracy}%</span>
                  </div>
                  <div className="result-item">
                    <label>Recall:</label>
                    <span className="metric-value">{testResults.recall}%</span>
                  </div>
                  <div className="result-item">
                    <label>F1-Score:</label>
                    <span className="metric-value">{testResults.f1Score}%</span>
                  </div>
                  <div className="result-item">
                    <label>Operaciones Exitosas:</label>
                    <span className="metric-value">{testResults.successfulOperations}</span>
                  </div>
                  <div className="result-item">
                    <label>Operaciones Totales:</label>
                    <span className="metric-value">{testResults.totalOperations}</span>
                  </div>
                </div>
              </div>
            )}
          </div>
        )}

        {activeSection === 'simulation' && (
          <div className="simulation-section">
            <h2>Simulación de Trading</h2>
<<<<<<< HEAD
            
            <div className="form-group">
              <label htmlFor="simulationDays">Duración de la simulación (días):</label>
              <input
                type="number"
                id="simulationDays"
                defaultValue="7"
                min="1"
                max="30"
              />
            </div>
            <div className="form-group">
              <label htmlFor="initialBalance">Balance inicial (USDT):</label>
              <input
                type="number"
                id="initialBalance"
                defaultValue="1000"
                min="100"
              />
            </div>
            <div className="form-group">
              <label htmlFor="simulationInterval">Intervalo de tiempo:</label>
              <select id="simulationInterval">
                <option value="5m">5 minutos</option>
                <option value="15m">15 minutos</option>
                <option value="1h">1 hora</option>
=======
            <p>Configure los parámetros para la simulación de trading.</p>
            
            <div className="form-group">
              <label htmlFor="simulationDays">Duración de la simulación (días):</label>
              <input type="number" id="simulationDays" defaultValue="30" />
            </div>
            <div className="form-group">
              <label htmlFor="initialBalance">Balance inicial (USDT):</label>
              <input type="number" id="initialBalance" defaultValue="1000" />
            </div>
            <div className="form-group">
              <label htmlFor="simulationInterval">Intervalo de datos:</label>
              <select id="simulationInterval">
                <option value="1h">1 hora</option>
                <option value="4h">4 horas</option>
                <option value="1d">1 día</option>
>>>>>>> c177d7de
              </select>
            </div>
            <div className="form-group">
              <label htmlFor="riskTolerance">Tolerancia al riesgo:</label>
              <select id="riskTolerance">
                <option value="low">Baja</option>
                <option value="medium">Media</option>
                <option value="high">Alta</option>
              </select>
            </div>
<<<<<<< HEAD
            <button 
              className="start-simulation-btn"
              onClick={handleStartSimulation}
            >
              Iniciar Simulación
            </button>
=======
            <button onClick={handleStartSimulation}>Iniciar Simulación</button>
>>>>>>> c177d7de

            {simulationResults && (
              <div className="simulation-results">
                <h3>Resultados de la Simulación</h3>
<<<<<<< HEAD
                <div className="results-grid">
                  <div className="result-item">
                    <label>ROI:</label>
                    <span className="metric-value">{simulationResults.roi}%</span>
                  </div>
                  <div className="result-item">
                    <label>Ganancia Total:</label>
                    <span className="metric-value">{simulationResults.totalProfit} USDT</span>
                  </div>
                  <div className="result-item">
                    <label>Operaciones Exitosas:</label>
                    <span className="metric-value">{simulationResults.successfulTrades}</span>
                  </div>
                  <div className="result-item">
                    <label>Drawdown Máximo:</label>
                    <span className="metric-value">{simulationResults.maxDrawdown}%</span>
                  </div>
                </div>
                <p>Balance Final: {simulationResults.finalBalance} USDT</p>
=======
                <p>Ganancia Total: {simulationResults.totalProfitUsdt} USDT</p>
                <p>Operaciones Exitosas: {simulationResults.successfulOperations}</p>
                <p>Operaciones Totales: {simulationResults.totalOperations}</p>
>>>>>>> c177d7de
              </div>
            )}
          </div>
        )}
      </div>
    </div>
  );
};


export default TrainingPage;
<|MERGE_RESOLUTION|>--- conflicted
+++ resolved
@@ -133,11 +133,7 @@
 
       // Enviar la ruta del archivo CSV a V3 a través de un comando de socket
       sendV3Command({
-<<<<<<< HEAD
-        type: 'start_training',
-=======
         type: 'start_ai_training',
->>>>>>> c177d7de
         payload: { filepath: csvData.filepath }
       });
       
@@ -498,34 +494,6 @@
         {activeSection === 'simulation' && (
           <div className="simulation-section">
             <h2>Simulación de Trading</h2>
-<<<<<<< HEAD
-            
-            <div className="form-group">
-              <label htmlFor="simulationDays">Duración de la simulación (días):</label>
-              <input
-                type="number"
-                id="simulationDays"
-                defaultValue="7"
-                min="1"
-                max="30"
-              />
-            </div>
-            <div className="form-group">
-              <label htmlFor="initialBalance">Balance inicial (USDT):</label>
-              <input
-                type="number"
-                id="initialBalance"
-                defaultValue="1000"
-                min="100"
-              />
-            </div>
-            <div className="form-group">
-              <label htmlFor="simulationInterval">Intervalo de tiempo:</label>
-              <select id="simulationInterval">
-                <option value="5m">5 minutos</option>
-                <option value="15m">15 minutos</option>
-                <option value="1h">1 hora</option>
-=======
             <p>Configure los parámetros para la simulación de trading.</p>
             
             <div className="form-group">
@@ -542,7 +510,6 @@
                 <option value="1h">1 hora</option>
                 <option value="4h">4 horas</option>
                 <option value="1d">1 día</option>
->>>>>>> c177d7de
               </select>
             </div>
             <div className="form-group">
@@ -553,45 +520,14 @@
                 <option value="high">Alta</option>
               </select>
             </div>
-<<<<<<< HEAD
-            <button 
-              className="start-simulation-btn"
-              onClick={handleStartSimulation}
-            >
-              Iniciar Simulación
-            </button>
-=======
             <button onClick={handleStartSimulation}>Iniciar Simulación</button>
->>>>>>> c177d7de
 
             {simulationResults && (
               <div className="simulation-results">
                 <h3>Resultados de la Simulación</h3>
-<<<<<<< HEAD
-                <div className="results-grid">
-                  <div className="result-item">
-                    <label>ROI:</label>
-                    <span className="metric-value">{simulationResults.roi}%</span>
-                  </div>
-                  <div className="result-item">
-                    <label>Ganancia Total:</label>
-                    <span className="metric-value">{simulationResults.totalProfit} USDT</span>
-                  </div>
-                  <div className="result-item">
-                    <label>Operaciones Exitosas:</label>
-                    <span className="metric-value">{simulationResults.successfulTrades}</span>
-                  </div>
-                  <div className="result-item">
-                    <label>Drawdown Máximo:</label>
-                    <span className="metric-value">{simulationResults.maxDrawdown}%</span>
-                  </div>
-                </div>
-                <p>Balance Final: {simulationResults.finalBalance} USDT</p>
-=======
                 <p>Ganancia Total: {simulationResults.totalProfitUsdt} USDT</p>
                 <p>Operaciones Exitosas: {simulationResults.successfulOperations}</p>
                 <p>Operaciones Totales: {simulationResults.totalOperations}</p>
->>>>>>> c177d7de
               </div>
             )}
           </div>
